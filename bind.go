package sqlx

import (
	"bytes"
	"strconv"
)

// Bindvar types supported by sqlx's Rebind & BindMap/Struct functions.
const (
	UNKNOWN = iota
	QUESTION
	DOLLAR
	NAMED
)

// BindType returns the bindtype for a given database given a drivername
func BindType(driverName string) int {
	switch driverName {
	case "postgres":
		return DOLLAR
	case "mysql":
		return QUESTION
	case "sqlite":
		return QUESTION
	case "oci8":
		return NAMED
	}
	return UNKNOWN
}

// FIXME: this should be able to be tolerant of escaped ?'s in queries without
// losing much speed, and should be to avoid confusion.

// Rebind a query from the default bindtype (QUESTION) to the target bindtype
func Rebind(bindType int, query string) string {
	if bindType != DOLLAR {
		return query
	}

	qb := []byte(query)
	// Add space enough for 10 params before we have to allocate
	rqb := make([]byte, 0, len(qb)+10)
	j := 1
	for _, b := range qb {
		if b == '?' {
			rqb = append(rqb, '$')
			for _, b := range strconv.Itoa(j) {
				rqb = append(rqb, byte(b))
			}
			j++
		} else {
			rqb = append(rqb, b)
		}
	}

	return string(rqb)
}

<<<<<<< HEAD
=======
// BindStruct binds a named parameter query with fields from a struct argument.
// The rules for binding field names to parameter names follow the same
// conventions as for StructScan, including obeying the `db` struct tags.
func BindStruct(bindType int, query string, arg interface{}) (string, []interface{}, error) {
	arglist := make([]interface{}, 0, 5)
	t, err := BaseStructType(reflect.TypeOf(arg))
	if err != nil {
		return "", arglist, err
	}

	// resolve this type into a map of fields to field positions
	fm, err := getFieldmap(t)
	if err != nil {
		return "", arglist, err
	}

	argmap := map[string]interface{}{}

	v := reflect.ValueOf(arg)
	for v = reflect.ValueOf(arg); v.Kind() == reflect.Ptr; {
		v = v.Elem()
	}

	values := getValues(v)

	for key, val := range fm {
		argmap[key] = values[val]
	}

	return BindMap(bindType, query, argmap)
}

// Allow digits and letters in bind params;  additionally runes are
// checked against underscores, meaning that bind params can have be
// alphanumeric with underscores.  Mind the difference between unicode
// digits and numbers, where '5' is a digit but '五' is not.
var allowedBindRunes = []*unicode.RangeTable{unicode.Letter, unicode.Digit}

// BindMap binds a named parameter query with a map of arguments.
func BindMap(bindType int, query string, args map[string]interface{}) (string, []interface{}, error) {
	arglist := make([]interface{}, 0, 5)
	// In all likelihood, the rebound query will be shorter
	qb := []byte(query)
	rebound := make([]byte, 0, len(qb))

	var name []byte
	var sname string
	var val interface{}
	var ok, inName bool
	var err error
	var last, j int

	inName = false
	last = len(qb) - 1
	j = 1

	for i, b := range qb {
		if b == ':' {
			if inName {
				err = errors.New("Unexpected `:` while reading named param at " + strconv.Itoa(i))
				return "", arglist, err
			}
			inName = true
			name = []byte{}
		} else if inName && (unicode.IsOneOf(allowedBindRunes, rune(b)) || b == '_') && i != last {
			// append the rune to the name if we are in a name and not on the last rune
			name = append(name, b)
		} else if inName {
			inName = false
			// if this is the final rune of the string and it is part of the name, then
			// make sure to add it to the name
			if i == last && unicode.IsOneOf(allowedBindRunes, rune(b)) {
				name = append(name, b)
			}
			sname = string(name)
			val, ok = args[sname]
			if !ok {
				err = errors.New("Could not find name `" + sname + "` in args")
				return "", arglist, err
			}
			// the name has been found and is complete, add to arglist and insert the
			// proper bindvar for the bindType
			arglist = append(arglist, val)
			switch bindType {
			case NAMED:
				rebound = append(rebound, ':')
				rebound = append(rebound, name...)
			case QUESTION, UNKNOWN:
				rebound = append(rebound, '?')
			case DOLLAR:
				rebound = append(rebound, '$')
				for _, b := range strconv.Itoa(j) {
					rebound = append(rebound, byte(b))
				}
				j++
			}
			// add this rune to string unless if it is not last or if it
			// is last but is not a letter
			if i != last {
				rebound = append(rebound, b)
			} else if !unicode.IsOneOf(allowedBindRunes, rune(b)) {
				rebound = append(rebound, b)
			}
		} else {
			rebound = append(rebound, b)
		}
	}
	return string(rebound), arglist, nil
}

>>>>>>> ca0a4968
// Experimental implementation of Rebind which uses a bytes.Buffer.  The code is
// much simpler and should be more resistant to odd unicode, but it is twice as
// slow.  Kept here for benchmarking purposes and to possibly replace Rebind if
// problems arise with its somewhat naive handling of unicode.

func rebindBuff(bindType int, query string) string {
	if bindType != DOLLAR {
		return query
	}

	b := make([]byte, 0, len(query))
	rqb := bytes.NewBuffer(b)
	j := 1
	for _, r := range query {
		if r == '?' {
			rqb.WriteRune('$')
			rqb.WriteString(strconv.Itoa(j))
			j++
		} else {
			rqb.WriteRune(r)
		}
	}

	return rqb.String()
}<|MERGE_RESOLUTION|>--- conflicted
+++ resolved
@@ -52,123 +52,9 @@
 			rqb = append(rqb, b)
 		}
 	}
-
 	return string(rqb)
 }
 
-<<<<<<< HEAD
-=======
-// BindStruct binds a named parameter query with fields from a struct argument.
-// The rules for binding field names to parameter names follow the same
-// conventions as for StructScan, including obeying the `db` struct tags.
-func BindStruct(bindType int, query string, arg interface{}) (string, []interface{}, error) {
-	arglist := make([]interface{}, 0, 5)
-	t, err := BaseStructType(reflect.TypeOf(arg))
-	if err != nil {
-		return "", arglist, err
-	}
-
-	// resolve this type into a map of fields to field positions
-	fm, err := getFieldmap(t)
-	if err != nil {
-		return "", arglist, err
-	}
-
-	argmap := map[string]interface{}{}
-
-	v := reflect.ValueOf(arg)
-	for v = reflect.ValueOf(arg); v.Kind() == reflect.Ptr; {
-		v = v.Elem()
-	}
-
-	values := getValues(v)
-
-	for key, val := range fm {
-		argmap[key] = values[val]
-	}
-
-	return BindMap(bindType, query, argmap)
-}
-
-// Allow digits and letters in bind params;  additionally runes are
-// checked against underscores, meaning that bind params can have be
-// alphanumeric with underscores.  Mind the difference between unicode
-// digits and numbers, where '5' is a digit but '五' is not.
-var allowedBindRunes = []*unicode.RangeTable{unicode.Letter, unicode.Digit}
-
-// BindMap binds a named parameter query with a map of arguments.
-func BindMap(bindType int, query string, args map[string]interface{}) (string, []interface{}, error) {
-	arglist := make([]interface{}, 0, 5)
-	// In all likelihood, the rebound query will be shorter
-	qb := []byte(query)
-	rebound := make([]byte, 0, len(qb))
-
-	var name []byte
-	var sname string
-	var val interface{}
-	var ok, inName bool
-	var err error
-	var last, j int
-
-	inName = false
-	last = len(qb) - 1
-	j = 1
-
-	for i, b := range qb {
-		if b == ':' {
-			if inName {
-				err = errors.New("Unexpected `:` while reading named param at " + strconv.Itoa(i))
-				return "", arglist, err
-			}
-			inName = true
-			name = []byte{}
-		} else if inName && (unicode.IsOneOf(allowedBindRunes, rune(b)) || b == '_') && i != last {
-			// append the rune to the name if we are in a name and not on the last rune
-			name = append(name, b)
-		} else if inName {
-			inName = false
-			// if this is the final rune of the string and it is part of the name, then
-			// make sure to add it to the name
-			if i == last && unicode.IsOneOf(allowedBindRunes, rune(b)) {
-				name = append(name, b)
-			}
-			sname = string(name)
-			val, ok = args[sname]
-			if !ok {
-				err = errors.New("Could not find name `" + sname + "` in args")
-				return "", arglist, err
-			}
-			// the name has been found and is complete, add to arglist and insert the
-			// proper bindvar for the bindType
-			arglist = append(arglist, val)
-			switch bindType {
-			case NAMED:
-				rebound = append(rebound, ':')
-				rebound = append(rebound, name...)
-			case QUESTION, UNKNOWN:
-				rebound = append(rebound, '?')
-			case DOLLAR:
-				rebound = append(rebound, '$')
-				for _, b := range strconv.Itoa(j) {
-					rebound = append(rebound, byte(b))
-				}
-				j++
-			}
-			// add this rune to string unless if it is not last or if it
-			// is last but is not a letter
-			if i != last {
-				rebound = append(rebound, b)
-			} else if !unicode.IsOneOf(allowedBindRunes, rune(b)) {
-				rebound = append(rebound, b)
-			}
-		} else {
-			rebound = append(rebound, b)
-		}
-	}
-	return string(rebound), arglist, nil
-}
-
->>>>>>> ca0a4968
 // Experimental implementation of Rebind which uses a bytes.Buffer.  The code is
 // much simpler and should be more resistant to odd unicode, but it is twice as
 // slow.  Kept here for benchmarking purposes and to possibly replace Rebind if
