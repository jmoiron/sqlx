module github.com/jjjachyty/sqlx

go 1.13

go 1.10

require (
<<<<<<< HEAD
	github.com/go-sql-driver/mysql v1.5.0
	github.com/lib/pq v1.4.0
	github.com/mattn/go-sqlite3 v2.0.3+incompatible
=======
	github.com/go-sql-driver/mysql v1.6.0
	github.com/lib/pq v1.2.0
	github.com/mattn/go-sqlite3 v1.14.6
>>>>>>> a62bc608
)<|MERGE_RESOLUTION|>--- conflicted
+++ resolved
@@ -5,13 +5,7 @@
 go 1.10
 
 require (
-<<<<<<< HEAD
-	github.com/go-sql-driver/mysql v1.5.0
-	github.com/lib/pq v1.4.0
-	github.com/mattn/go-sqlite3 v2.0.3+incompatible
-=======
 	github.com/go-sql-driver/mysql v1.6.0
 	github.com/lib/pq v1.2.0
 	github.com/mattn/go-sqlite3 v1.14.6
->>>>>>> a62bc608
 )