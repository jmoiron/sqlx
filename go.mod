module github.com/jmoiron/sqlx

go 1.10

require (
<<<<<<< HEAD
	github.com/go-sql-driver/mysql v1.4.0
	github.com/lib/pq v1.2.0
=======
	github.com/go-sql-driver/mysql v1.5.0
	github.com/lib/pq v1.0.0
>>>>>>> da7ec725
	github.com/mattn/go-sqlite3 v1.9.0
)<|MERGE_RESOLUTION|>--- conflicted
+++ resolved
@@ -3,12 +3,7 @@
 go 1.10
 
 require (
-<<<<<<< HEAD
-	github.com/go-sql-driver/mysql v1.4.0
 	github.com/lib/pq v1.2.0
-=======
 	github.com/go-sql-driver/mysql v1.5.0
-	github.com/lib/pq v1.0.0
->>>>>>> da7ec725
 	github.com/mattn/go-sqlite3 v1.9.0
 )