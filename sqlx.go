--- conflicted
+++ resolved
@@ -256,33 +256,6 @@
 	return &Row{rows: rows, err: err, unsafe: db.unsafe}
 }
 
-<<<<<<< HEAD
-=======
-// Execv (verbose) runs Execv using this database.
-// Deprecated: to be removed in future release
-func (db *DB) Execv(query string, args ...interface{}) (sql.Result, error) {
-	return Execv(db, query, args...)
-}
-
-// Execl (log) runs Execl using this database.
-// Deprecated: to be removed in future release
-func (db *DB) Execl(query string, args ...interface{}) sql.Result {
-	return Execl(db, query, args...)
-}
-
-// Execf (fatal) runs Execf using this database.
-// Deprecated: to be removed in future release
-func (db *DB) Execf(query string, args ...interface{}) sql.Result {
-	return Execf(db, query, args...)
-}
-
-// Execp (panic) runs Execp using this database.
-// Deprecated: to be removed in future release
-func (db *DB) Execp(query string, args ...interface{}) sql.Result {
-	return Execp(db, query, args...)
-}
-
->>>>>>> 5f662ee1
 // MustExec (panic) runs MustExec using this database.
 func (db *DB) MustExec(query string, args ...interface{}) sql.Result {
 	return MustExec(db, query, args...)
@@ -366,8 +339,6 @@
 	return Get(tx, dest, query, args...)
 }
 
-<<<<<<< HEAD
-=======
 // Selectv (verbose) within a transaction.
 func (tx *Tx) Selectv(dest interface{}, query string, args ...interface{}) error {
 	return Selectv(tx, dest, query, args...)
@@ -378,31 +349,6 @@
 	Selectf(tx, dest, query, args...)
 }
 
-// Execv (verbose) runs Execv within a transaction.
-// Deprecated: to be removed in future release
-func (tx *Tx) Execv(query string, args ...interface{}) (sql.Result, error) {
-	return Execv(tx, query, args...)
-}
-
-// Execl (log) runs Execl within a transaction.
-// Deprecated: to be removed in future release
-func (tx *Tx) Execl(query string, args ...interface{}) sql.Result {
-	return Execl(tx, query, args...)
-}
-
-// Execf (fatal) runs Execf within a transaction.
-// Deprecated: to be removed in future release
-func (tx *Tx) Execf(query string, args ...interface{}) sql.Result {
-	return Execf(tx, query, args...)
-}
-
-// Execp (panic) runs Execp within a transaction.
-// Deprecated: to be removed in future release
-func (tx *Tx) Execp(query string, args ...interface{}) sql.Result {
-	return Execp(tx, query, args...)
-}
-
->>>>>>> 5f662ee1
 // MustExec runs MustExec within a transaction.
 func (tx *Tx) MustExec(query string, args ...interface{}) sql.Result {
 	return MustExec(tx, query, args...)
@@ -468,37 +414,6 @@
 	return Get(&qStmt{*s}, dest, "", args...)
 }
 
-<<<<<<< HEAD
-=======
-// Execv (verbose) runs Execv using this statement.  Note that the query
-// portion of the error output will be blank, as Stmt does not expose its query.
-// Deprecated: to be removed in future release
-func (s *Stmt) Execv(args ...interface{}) (sql.Result, error) {
-	return Execv(&qStmt{*s}, "", args...)
-}
-
-// Execl (log) using this statement.  Note that the query portion of the error
-// output will be blank, as Stmt does not expose its query.
-// Deprecated: to be removed in future release
-func (s *Stmt) Execl(args ...interface{}) sql.Result {
-	return Execl(&qStmt{*s}, "", args...)
-}
-
-// Execf (fatal) using this statement.  Note that the query portion of the error
-// output will be blank, as Stmt does not expose its query.
-// Deprecated: to be removed in future release
-func (s *Stmt) Execf(args ...interface{}) sql.Result {
-	return Execf(&qStmt{*s}, "", args...)
-}
-
-// Execp (panic) using this statement.  Note that the query portion of the error
-// output will be blank, as Stmt does not expose its query.
-// Deprecated: to be removed in future release
-func (s *Stmt) Execp(args ...interface{}) sql.Result {
-	return Execp(&qStmt{*s}, "", args...)
-}
-
->>>>>>> 5f662ee1
 // MustExec (panic) using this statement.  Note that the query portion of the error
 // output will be blank, as Stmt does not expose its query.
 func (s *Stmt) MustExec(args ...interface{}) sql.Result {
